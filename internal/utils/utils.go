--- conflicted
+++ resolved
@@ -375,11 +375,6 @@
 	}
 }
 
-<<<<<<< HEAD
-// ExtractAvailableCountFromError parses an API error response and extracts an available count
-// from error messages with format "The available networks are: X" or similar patterns.
-=======
->>>>>>> ac25d2ae
 func ExtractAvailableCountFromError(body []byte) int32 {
 	var errorResponse struct {
 		Error []struct {
@@ -394,10 +389,6 @@
 
 	// Extract the available count from the error message
 	for _, err := range errorResponse.Error {
-<<<<<<< HEAD
-		// Check for the specific message pattern
-=======
->>>>>>> ac25d2ae
 		if strings.Contains(err.Message, "The available networks are:") {
 			// Use regex to extract the number after "The available networks are: "
 			re := regexp.MustCompile(`The available networks are: (\d+)`)
@@ -410,9 +401,5 @@
 			}
 		}
 	}
-<<<<<<< HEAD
-
-=======
->>>>>>> ac25d2ae
 	return 0
 }