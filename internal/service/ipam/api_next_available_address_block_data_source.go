package ipam

import (
	"context"
	"fmt"
	"io"
	"regexp"

	"github.com/hashicorp/terraform-plugin-framework-validators/int32validator"
	"github.com/hashicorp/terraform-plugin-framework-validators/stringvalidator"
	"github.com/hashicorp/terraform-plugin-framework/datasource"
	"github.com/hashicorp/terraform-plugin-framework/datasource/schema"
	"github.com/hashicorp/terraform-plugin-framework/diag"
	"github.com/hashicorp/terraform-plugin-framework/path"
	"github.com/hashicorp/terraform-plugin-framework/schema/validator"
	"github.com/hashicorp/terraform-plugin-framework/types"

	bloxoneclient "github.com/infobloxopen/bloxone-go-client/client"
	"github.com/infobloxopen/bloxone-go-client/ipam"

	"github.com/infobloxopen/terraform-provider-bloxone/internal/flex"
	"github.com/infobloxopen/terraform-provider-bloxone/internal/utils"
)

// Ensure provider defined types fully satisfy framework interfaces.
var _ datasource.DataSource = &NextAvailableAddressBlockDataSource{}

func NewNextAvailableAddressBlockDataSource() datasource.DataSource {
	return &NextAvailableAddressBlockDataSource{}
}

// NextAvailableAddressBlockDataSource defines the data source implementation.
type NextAvailableAddressBlockDataSource struct {
	client *bloxoneclient.APIClient
}

type IpamsvcNextAvailableAddressBlockModel struct {
	Id         types.String `tfsdk:"id"`
	Cidr       types.Int64  `tfsdk:"cidr"`
	Count      types.Int32  `tfsdk:"address_block_count"`
	Results    types.List   `tfsdk:"results"`
	TagFilters types.Map    `tfsdk:"tag_filters"`
}

func (m *IpamsvcNextAvailableAddressBlockModel) FlattenResults(ctx context.Context, from []ipam.AddressBlock, diags *diag.Diagnostics) {
	if len(from) == 0 {
		return
	}
	var listOfAddress []string

	for _, address := range from {
		listOfAddress = append(listOfAddress, types.StringValue(*address.Address).String())
	}
	m.Results = flex.FlattenFrameworkListString(ctx, listOfAddress, diags)
}

func (d *NextAvailableAddressBlockDataSource) Metadata(_ context.Context, req datasource.MetadataRequest, resp *datasource.MetadataResponse) {
	resp.TypeName = req.ProviderTypeName + "_" + "ipam_next_available_address_blocks"
}

func (d *NextAvailableAddressBlockDataSource) Schema(ctx context.Context, req datasource.SchemaRequest, resp *datasource.SchemaResponse) {
	resp.Schema = schema.Schema{
		MarkdownDescription: "Retrieves the next available address blocks in the specified address block.",
		Attributes: map[string]schema.Attribute{
			"id": schema.StringAttribute{
				Optional:            true,
				Computed:            true,
				MarkdownDescription: `An application specific resource identity of a resource.`,
				Validators: []validator.String{
					stringvalidator.RegexMatches(regexp.MustCompile(`^ipam/address_block/[0-9a-f-].*$`), "invalid resource ID specified"),
					stringvalidator.ConflictsWith(path.MatchRoot("tag_filters")),
				},
			},
			"cidr": schema.Int64Attribute{
				Required:            true,
				MarkdownDescription: `The cidr value of address blocks to be created.`,
			},
			"address_block_count": schema.Int32Attribute{
				Optional:            true,
				MarkdownDescription: `Number of address blocks to generate. Default 1 if not set.`,
				Validators: []validator.Int32{
					int32validator.AtLeast(1),
				},
			},
			"results": schema.ListAttribute{
				ElementType:         types.StringType,
				Computed:            true,
				MarkdownDescription: "List of next available address block's addresses in the specified resource.",
			},
			"tag_filters": schema.MapAttribute{
				ElementType:         types.StringType,
				Optional:            true,
				MarkdownDescription: "Key-value pairs to filter address blocks by tags.",
			},
		},
	}
}

func (d *NextAvailableAddressBlockDataSource) Configure(_ context.Context, req datasource.ConfigureRequest, resp *datasource.ConfigureResponse) {
	if req.ProviderData == nil {
		return
	}

	client, ok := req.ProviderData.(*bloxoneclient.APIClient)

	if !ok {
		resp.Diagnostics.AddError(
			"Unexpected DataSource Configure Type",
			fmt.Sprintf("Expected *bloxoneclient.APIClient, got: %T. Please report this issue to the provider developers.", req.ProviderData),
		)

		return
	}

	d.client = client
}

func (d *NextAvailableAddressBlockDataSource) Read(ctx context.Context, req datasource.ReadRequest, resp *datasource.ReadResponse) {
	var data IpamsvcNextAvailableAddressBlockModel

	// Read Terraform prior state data into the model
	resp.Diagnostics.Append(req.Config.Get(ctx, &data)...)

	if resp.Diagnostics.HasError() {
		return
	}
	if data.Count.IsNull() {
		data.Count = types.Int32Value(1)
	}
	count := data.Count.ValueInt32()
	cidrData := data.Cidr.ValueInt64()
	tagFilters := data.TagFilters // Check if tag filters are specified
	if len(tagFilters.Elements()) > 0 {
		// Find address blocks by tags
		tagFilterStr := flex.ExpandFrameworkMapFilterString(ctx, tagFilters, &resp.Diagnostics)

		var allAddressBlocks []ipam.AddressBlock

		allAddressBlocks, err := FetchAddressBlocksByTagFilter(ctx, d.client, tagFilterStr, &resp.Diagnostics)

		if err != nil {
			resp.Diagnostics.AddError("Client Error", fmt.Sprintf("Unable to read Address Blocks with tags, got error: %s", err))

			return
		}

		if len(allAddressBlocks) == 0 {
			resp.Diagnostics.AddError("No Address Blocks Found", "No address blocks found with the given tags.")
			return
		}

		var findResults []ipam.AddressBlock

		for _, ab := range allAddressBlocks {
			if *ab.Cidr >= cidrData {
				continue
			}
			findResultsLen := int32(len(findResults))
			if findResultsLen >= count {
				break
			}

			remainingCount := count - findResultsLen
			findResult, findErr := d.findAddressBlock(ctx, *ab.Id, int32(cidrData), remainingCount)
			if findErr != nil {
				// Check if the error contains relevant information about available blocks
				errorBody := []byte(findErr.Error())
				availableCount := utils.ExtractAvailableCountFromError(errorBody)

				if availableCount > 0 {
					// Retry with the available count
					partialResult, retryErr := d.findAddressBlock(ctx, *ab.Id, int32(cidrData), availableCount)
					if retryErr != nil {
						resp.Diagnostics.AddError("Client Error", fmt.Sprintf("Error finding Address Block after retry: %s", retryErr))
						return
					}
					findResults = append(findResults, partialResult...)
				} else {
					resp.Diagnostics.AddError("Client Error", fmt.Sprintf("Unable to read Address Block, got error: %s", findErr))
					return
				}
				continue
			}

			if len(findResult) > 0 {
				findResults = append(findResults, findResult...)
			}
		}
		finalResultsCount := int32(len(findResults))
		if finalResultsCount < count {
			resp.Diagnostics.AddError(
				"Insufficient Available Address Blocks",
				fmt.Sprintf("Requested %d Address Blocks with CIDR %d, but only %d were found. Not enough Address Blocks available across all checked address blocks.", count, cidrData, finalResultsCount),
			)
			return
		}
		data.FlattenResults(ctx, findResults, &resp.Diagnostics)
	} else {
		// Use original next available address logic
		apiRes, _, err := d.client.IPAddressManagementAPI.
			AddressBlockAPI.
			ListNextAvailableAB(ctx, data.Id.ValueString()).
			Cidr(int32(cidrData)).
			Count(count).
			Execute()
		if err != nil {
			resp.Diagnostics.AddError("Client Error", fmt.Sprintf("Unable to read AddressBlock Next Available Address Block API, got error: %s", err))
			return
		}

		data.FlattenResults(ctx, apiRes.GetResults(), &resp.Diagnostics)
	}

	// Save updated data into Terraform state
	resp.Diagnostics.Append(resp.State.Set(ctx, &data)...)
}

<<<<<<< HEAD
// Helper funtion to fecth address blocks by tag
=======
// FetchAddressBlocksByTagFilter is a helper function used to fetch address blocks by tags.
>>>>>>> ac25d2ae
func FetchAddressBlocksByTagFilter(ctx context.Context, client *bloxoneclient.APIClient, tagFilterStr string, diagnostics *diag.Diagnostics) ([]ipam.AddressBlock, error) {

	addressBlocks, err := utils.ReadWithPages(func(offset, limit int32) ([]ipam.AddressBlock, error) {
		apiRes, _, err := client.IPAddressManagementAPI.AddressBlockAPI.
			List(ctx).
			Tfilter(tagFilterStr).
			Offset(offset).
			Limit(limit).
			Execute()
		if err != nil {
			if diagnostics != nil {
				diagnostics.AddError("Client Error", fmt.Sprintf("Unable to read Address Blocks, got error: %s", err))
			}
			return nil, err
		}
		return apiRes.GetResults(), nil
	})

	return addressBlocks, err
}

<<<<<<< HEAD
// Helper function to find address blocks by ID and count
=======
// findAddressBlock is a helper function to find address blocks by ID and count
>>>>>>> ac25d2ae
func (d *NextAvailableAddressBlockDataSource) findAddressBlock(ctx context.Context, id string, cidr int32, count int32) ([]ipam.AddressBlock, error) {
	apiRes, httpRes, err := d.client.IPAddressManagementAPI.AddressBlockAPI.
		ListNextAvailableAB(ctx, id).
		Cidr(cidr).
		Count(count).
		Execute()
	if err != nil {
		// Check for 400 status code without relying on specific error type
		if httpRes != nil && httpRes.StatusCode == 400 {
			// Convert response body to string if it's available from httpRes
			bodyBytes, _ := io.ReadAll(httpRes.Body)
			errMsg := httpRes.Body.Close() // Close the body after reading
			if errMsg != nil {
				return nil, errMsg
			}
			// Try to extract available count
			availableCount := utils.ExtractAvailableCountFromError(bodyBytes)
			if availableCount > 0 {
				// Retry with the available count
				retryRes, _, retryErr := d.client.IPAddressManagementAPI.AddressBlockAPI.
					ListNextAvailableAB(ctx, id).
					Cidr(cidr).
					Count(availableCount).
					Execute()
				if retryErr == nil {
					return retryRes.GetResults(), nil
				}
			}
		}
		return nil, err
	}

	return apiRes.GetResults(), nil
}<|MERGE_RESOLUTION|>--- conflicted
+++ resolved
@@ -215,11 +215,7 @@
 	resp.Diagnostics.Append(resp.State.Set(ctx, &data)...)
 }
 
-<<<<<<< HEAD
-// Helper funtion to fecth address blocks by tag
-=======
 // FetchAddressBlocksByTagFilter is a helper function used to fetch address blocks by tags.
->>>>>>> ac25d2ae
 func FetchAddressBlocksByTagFilter(ctx context.Context, client *bloxoneclient.APIClient, tagFilterStr string, diagnostics *diag.Diagnostics) ([]ipam.AddressBlock, error) {
 
 	addressBlocks, err := utils.ReadWithPages(func(offset, limit int32) ([]ipam.AddressBlock, error) {
@@ -241,11 +237,7 @@
 	return addressBlocks, err
 }
 
-<<<<<<< HEAD
-// Helper function to find address blocks by ID and count
-=======
 // findAddressBlock is a helper function to find address blocks by ID and count
->>>>>>> ac25d2ae
 func (d *NextAvailableAddressBlockDataSource) findAddressBlock(ctx context.Context, id string, cidr int32, count int32) ([]ipam.AddressBlock, error) {
 	apiRes, httpRes, err := d.client.IPAddressManagementAPI.AddressBlockAPI.
 		ListNextAvailableAB(ctx, id).
